--- conflicted
+++ resolved
@@ -1,9 +1,5 @@
 MAJOR_VERSION = 0
 MINOR_VERSION = 7
-<<<<<<< HEAD
-PATCH_VERSION = '0'
-=======
-PATCH_VERSION = '1.dev0'
->>>>>>> 44c489b3
+PATCH_VERSION = '1'
 __short_version__ = '{}.{}'.format(MAJOR_VERSION, MINOR_VERSION)
 __version__ = '{}.{}'.format(__short_version__, PATCH_VERSION)