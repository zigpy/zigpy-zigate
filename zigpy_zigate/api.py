--- conflicted
+++ resolved
@@ -535,9 +535,6 @@
             try:
                 self._app.zigate_callback_handler(*args)
             except Exception as e:
-<<<<<<< HEAD
-                LOGGER.exception("Exception running handler", exc_info=e)
-=======
                 LOGGER.exception("Exception running handler", exc_info=e)
 
     async def get_network_key(self):
@@ -548,32 +545,4 @@
         if rsp[0] == t.Status.UnhandledCommand:
             raise CommandNotSupportedError()
 
-        return rsp[0]
-
-    @classmethod
-    async def probe(cls, device_config: Dict[str, Any]) -> bool:
-        """Probe port for the device presence."""
-        api = cls(zigpy_zigate.config.SCHEMA_DEVICE(device_config))
-        try:
-            await asyncio.wait_for(api._probe(), timeout=PROBE_TIMEOUT)
-            return True
-        except (
-            asyncio.TimeoutError,
-            serial.SerialException,
-            zigpy.exceptions.ZigbeeException,
-        ) as exc:
-            LOGGER.debug(
-                "Unsuccessful radio probe of '%s' port",
-                device_config[zigpy_zigate.config.CONF_DEVICE_PATH],
-                exc_info=exc,
-            )
-        finally:
-            api.close()
-
-        return False
-
-    async def _probe(self) -> None:
-        """Open port and try sending a command"""
-        await self.connect()
-        await self.set_raw_mode()
->>>>>>> 8b00d743
+        return rsp[0]