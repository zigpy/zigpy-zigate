--- conflicted
+++ resolved
@@ -14,9 +14,6 @@
 import zigpy.zdo
 
 from zigpy_zigate import common as c, types as t
-<<<<<<< HEAD
-from zigpy_zigate.api import PDM_EVENT, NoResponseError, ResponseId, ZiGate
-=======
 from zigpy_zigate.api import (
     PDM_EVENT,
     CommandNotSupportedError,
@@ -24,13 +21,6 @@
     ResponseId,
     ZiGate,
 )
-from zigpy_zigate.config import (
-    CONF_DEVICE,
-    CONF_DEVICE_PATH,
-    CONFIG_SCHEMA,
-    SCHEMA_DEVICE,
-)
->>>>>>> 8b00d743
 
 LIB_VERSION = importlib.metadata.version("zigpy-zigate")
 LOGGER = logging.getLogger(__name__)
