--- conflicted
+++ resolved
@@ -35,50 +35,22 @@
 
         self.version = ''
 
-<<<<<<< HEAD
-    async def startup(self, auto_form=False,force_form=False):
-        """Perform a complete application startup"""
-        self._api = await ZiGate.new(self._config[CONF_DEVICE], self)
-        await self._api.set_raw_mode()
-        await self._api.set_time()
-        version, lqi = await self._api.version()
-        version = '{:x}'.format(version[1])
-        version = '{}.{}'.format(version[0], version[1:])
-        self.version = version
-        if version < '3.21':
-            LOGGER.warning('Old ZiGate firmware detected, you should upgrade to 3.21 or newer')
-=======
     async def connect(self):
         api = await ZiGate.new(self._config[CONF_DEVICE], self)
         await api.set_raw_mode()
         await api.set_time()
         version, lqi = await api.version()
->>>>>>> bc2e6a4a
 
         hex_version = f"{version[1]:x}"
         self.version = f"{hex_version[0]}.{hex_version[1:]}"
         self._api = api
 
-<<<<<<< HEAD
-        if auto_form and (should_form or force_form):
-            await self.form_network()
-        if should_form:
-            network_state, lqi = await self._api.get_network_state()
-        self._nwk = network_state[0]
-        self._ieee = zigpy.types.EUI64(network_state[1])
-
-        dev = ZiGateDevice(self, self._ieee, self._nwk)
-        #await dev.schedule_initialize() // it blocks zigate for the moment
-        self.devices[dev.ieee] = dev
-        self._udpate_network_info(network_state)
-=======
         if self.version < '3.21':
             LOGGER.warning('Old ZiGate firmware detected, you should upgrade to 3.21 or newer')
 
     async def disconnect(self):
         # TODO: how do you stop the network? Is it possible?
         await self._api.reset()
->>>>>>> bc2e6a4a
 
         if self._api:
             self._api.close()
@@ -97,39 +69,6 @@
 
         epid, _ = zigpy.types.ExtendedPanId.deserialize(zigpy.types.uint64_t(network_state[3]).serialize())
 
-<<<<<<< HEAD
-    async def form_network(self, channel=None, pan_id=None):
-        await self._api.set_channel(channel)
-        if pan_id:
-            LOGGER.warning('Setting pan_id is not supported by ZiGate')
-#             self._api.set_panid(pan_id)
-        extended_pan_id = self.config[CONF_NWK][CONF_NWK_EXTENDED_PAN_ID]
-
-        if extended_pan_id is None:
-            await self._api.set_extended_panid(extended_pan_id)
-
-        network_formed, lqi = await self._api.start_network()
-        if network_formed[0] in (0, 1, 4):
-            LOGGER.info('Network started %s %s',
-                        network_formed[1],
-                        network_formed[2])
-            self._nwk = network_formed[1]
-            self._ieee = network_formed[2]
-        else:
-            LOGGER.warning('Starting network got status %s, wait...', network_formed[0])
-            tries = 3
-            while tries > 0:
-                await asyncio.sleep(1)
-                tries -= 1
-                network_state, lqi = await self._api.get_network_state()
-                self._udpate_network_info(network_state)
-                if network_state and network_state[3] != 0 and network_state[0] != 0xffff:
-                    break
-            if tries <= 0:
-                LOGGER.error('Failed to start network error %s', network_formed[0])
-                LOGGER.debug('Resetting ZiGate')
-                await self._api.reset()
-=======
         self.state.network_info = zigpy.state.NetworkInfo(
             extended_pan_id=epid,
             pan_id=zigpy.types.PanId(network_state[2]),
@@ -176,7 +115,6 @@
 
     async def permit_with_key(self, node, code, time_s = 60):
         LOGGER.warning("ZiGate does not support joins with install codes")
->>>>>>> bc2e6a4a
 
     async def force_remove(self, dev):
         await self._api.remove_device(self.state.node_info.ieee, dev.ieee)
